from __future__ import annotations
import argparse
import copy
from datetime import datetime
from enum import Enum
from dataclasses import dataclass, field
from time import sleep
from typing import Tuple, TypeVar, Type, Iterable, ClassVar
import random
import requests
import os
import threading

# maximum and minimum values for our heuristic scores (usually represents an end of game condition)
MAX_HEURISTIC_SCORE = 2000000000
MIN_HEURISTIC_SCORE = -2000000000

# Define weights for each unit type
weights = {
    'Virus': 3,
    'Tech': 3,
    'Firewall': 3,
    'Program': 3,
    'AI': 9999
}

class TimeLimitExceededException(Exception):
    pass

##############################################################################################################
# LOGGING

logfile = open('templog.txt', "w")

##############################################################################################################

class UnitType(Enum):
    """Every unit type."""
    AI = 0
    Tech = 1
    Virus = 2
    Program = 3
    Firewall = 4

class Player(Enum):
    """The 2 players."""
    Attacker = 0
    Defender = 1

    def next(self) -> Player:
        """The next (other) player."""
        if self is Player.Attacker:
            return Player.Defender
        else:
            return Player.Attacker

class GameType(Enum):
    AttackerVsDefender = 0
    AttackerVsComp = 1
    CompVsDefender = 2
    CompVsComp = 3

##############################################################################################################

@dataclass(slots=True)
class Unit:
    player: Player = Player.Attacker
    type: UnitType = UnitType.Program
    health : int = 9
    # class variable: damage table for units (based on the unit type constants in order)
    damage_table : ClassVar[list[list[int]]] = [
        [3,3,3,3,1], # AI
        [1,1,6,1,1], # Tech
        [9,6,1,6,1], # Virus
        [3,3,3,3,1], # Program
        [1,1,1,1,1], # Firewall
    ]
    # class variable: repair table for units (based on the unit type constants in order)
    repair_table : ClassVar[list[list[int]]] = [
        [0,1,1,0,0], # AI
        [3,0,0,3,3], # Tech
        [0,0,0,0,0], # Virus
        [0,0,0,0,0], # Program
        [0,0,0,0,0], # Firewall
    ]

    def is_alive(self) -> bool:
        """Are we alive ?"""
        return self.health > 0

    def mod_health(self, health_delta : int):
        """Modify this unit's health by delta amount."""
        self.health += health_delta
        if self.health < 0:
            self.health = 0
        elif self.health > 9:
            self.health = 9

    def to_string(self) -> str:
        """Text representation of this unit."""
        p = self.player.name.lower()[0]
        t = self.type.name.upper()[0]
        return f"{p}{t}{self.health}"
    
    def __str__(self) -> str:
        """Text representation of this unit."""
        return self.to_string()
    
    def damage_amount(self, target: Unit) -> int:
        """How much can this unit damage another unit."""
        amount = self.damage_table[self.type.value][target.type.value]
        if target.health - amount < 0:
            return target.health
        return amount

    def repair_amount(self, target: Unit) -> int:
        """How much can this unit repair another unit."""
        amount = self.repair_table[self.type.value][target.type.value]
        if target.health + amount > 9:
            return 9 - target.health
        return amount

##############################################################################################################

@dataclass(slots=True)
class Coord:
    """Representation of a game cell coordinate (row, col)."""
    row : int = 0
    col : int = 0

    def col_string(self) -> str:
        """Text representation of this Coord's column."""
        coord_char = '?'
        if self.col < 16:
                coord_char = "0123456789abcdef"[self.col]
        return str(coord_char)

    def row_string(self) -> str:
        """Text representation of this Coord's row."""
        coord_char = '?'
        if self.row < 26:
                coord_char = "ABCDEFGHIJKLMNOPQRSTUVWXYZ"[self.row]
        return str(coord_char)

    def to_string(self) -> str:
        """Text representation of this Coord."""
        return self.row_string()+self.col_string()
    
    def __str__(self) -> str:
        """Text representation of this Coord."""
        return self.to_string()
    
    def clone(self) -> Coord:
        """Clone a Coord."""
        return copy.copy(self)

    def iter_range(self, dist: int) -> Iterable[Coord]:
        """Iterates over Coords inside a rectangle centered on our Coord."""
        for row in range(self.row-dist,self.row+1+dist):
            for col in range(self.col-dist,self.col+1+dist):
                yield Coord(row,col)

    def iter_adjacent(self) -> Iterable[Coord]:
        """Iterates over adjacent Coords."""
        yield Coord(self.row-1,self.col)
        yield Coord(self.row,self.col-1)
        yield Coord(self.row+1,self.col)
        yield Coord(self.row,self.col+1)

    @classmethod
    def from_string(cls, s : str) -> Coord | None:
        """Create a Coord from a string. ex: D2."""
        s = s.strip()
        for sep in " ,.:;-_":
                s = s.replace(sep, "")
        if (len(s) == 2):
            coord = Coord()
            coord.row = "ABCDEFGHIJKLMNOPQRSTUVWXYZ".find(s[0:1].upper())
            coord.col = "0123456789abcdef".find(s[1:2].lower())
            return coord
        else:
            return None

##############################################################################################################

@dataclass(slots=True)
class CoordPair:
    """Representation of a game move or a rectangular area via 2 Coords."""
    src : Coord = field(default_factory=Coord)
    dst : Coord = field(default_factory=Coord)

    def to_string(self) -> str:
        """Text representation of a CoordPair."""
        return self.src.to_string()+" "+self.dst.to_string()
    
    def __str__(self) -> str:
        """Text representation of a CoordPair."""
        return self.to_string()

    def clone(self) -> CoordPair:
        """Clones a CoordPair."""
        return copy.copy(self)

    def iter_rectangle(self) -> Iterable[Coord]:
        """Iterates over cells of a rectangular area."""
        for row in range(self.src.row,self.dst.row+1):
            for col in range(self.src.col,self.dst.col+1):
                yield Coord(row,col)

    @classmethod
    def from_quad(cls, row0: int, col0: int, row1: int, col1: int) -> CoordPair:
        """Create a CoordPair from 4 integers."""
        return CoordPair(Coord(row0,col0),Coord(row1,col1))
    
    @classmethod
    def from_dim(cls, dim: int) -> CoordPair:
        """Create a CoordPair based on a dim-sized rectangle."""
        return CoordPair(Coord(0,0),Coord(dim-1,dim-1))
    
    @classmethod
    def from_string(cls, s : str) -> CoordPair | None:
        """Create a CoordPair from a string. ex: A3 B2"""
        s = s.strip()
        for sep in " ,.:;-_":
                s = s.replace(sep, "")
        if (len(s) == 4):
            coords = CoordPair()
            coords.src.row = "ABCDEFGHIJKLMNOPQRSTUVWXYZ".find(s[0:1].upper())
            coords.src.col = "0123456789abcdef".find(s[1:2].lower())
            coords.dst.row = "ABCDEFGHIJKLMNOPQRSTUVWXYZ".find(s[2:3].upper())
            coords.dst.col = "0123456789abcdef".find(s[3:4].lower())
            return coords
        else:
            return None

##############################################################################################################

@dataclass(slots=True)
class Options:
    """Representation of the game options."""
    dim: int = 5
    max_depth : int | None = 4
    min_depth : int | None = 2
    max_time : float | None = 5.0
    game_type : GameType = GameType.AttackerVsDefender
    alpha_beta : bool = True
    max_turns : int | None = 100
    randomize_moves : bool = True
    broker : str | None = None
    heuristic_type: str | None = "e0"

##############################################################################################################

@dataclass(slots=True)
class Stats:
    """Representation of the global game statistics."""
    evaluations_per_depth : dict[int,int] = field(default_factory=dict)
    total_seconds: float = 0.0
    non_root_nodes: int = 0
    non_leaf_nodes: int = 0

##############################################################################################################

@dataclass(slots=True)
class Game:
    """Representation of the game state."""
    board: list[list[Unit | None]] = field(default_factory=list)
    h_player: Player = Player.Attacker
    next_player: Player = Player.Attacker
    turns_played : int = 1
    options: Options = field(default_factory=Options)
    stats: Stats = field(default_factory=Stats)
    _attacker_has_ai : bool = True
    _defender_has_ai : bool = True

    def __post_init__(self):
        """Automatically called after class init to set up the default board state."""
        dim = self.options.dim
        self.board = [[None for _ in range(dim)] for _ in range(dim)]
        md = dim-1
        self.set(Coord(0,0),Unit(player=Player.Defender,type=UnitType.AI))
        self.set(Coord(1,0),Unit(player=Player.Defender,type=UnitType.Tech))
        self.set(Coord(0,1),Unit(player=Player.Defender,type=UnitType.Tech))
        self.set(Coord(2,0),Unit(player=Player.Defender,type=UnitType.Firewall))
        self.set(Coord(0,2),Unit(player=Player.Defender,type=UnitType.Firewall))
        self.set(Coord(1,1),Unit(player=Player.Defender,type=UnitType.Program))
        self.set(Coord(md,md),Unit(player=Player.Attacker,type=UnitType.AI))
        self.set(Coord(md-1,md),Unit(player=Player.Attacker,type=UnitType.Virus))
        self.set(Coord(md,md-1),Unit(player=Player.Attacker,type=UnitType.Virus))
        self.set(Coord(md-2,md),Unit(player=Player.Attacker,type=UnitType.Program))
        self.set(Coord(md,md-2),Unit(player=Player.Attacker,type=UnitType.Program))
        self.set(Coord(md-1,md-1),Unit(player=Player.Attacker,type=UnitType.Firewall))
        #initialize the turns_played to start from 1
        self.turns_played = 0
    def clone(self) -> Game:
        """Make a new copy of a game for minimax recursion.

        Shallow copy of everything except the board (options and stats are shared).
        """
        new = copy.copy(self)
        new.board = copy.deepcopy(self.board)
        return new

    def is_empty(self, coord : Coord) -> bool:
        """Check if contents of a board cell of the game at Coord is empty (must be valid coord)."""
        return self.board[coord.row][coord.col] is None

    def get(self, coord : Coord) -> Unit | None:
        """Get contents of a board cell of the game at Coord."""
        if self.is_valid_coord(coord):
            return self.board[coord.row][coord.col]
        else:
            return None

    def set(self, coord : Coord, unit : Unit | None):
        """Set contents of a board cell of the game at Coord."""
        if self.is_valid_coord(coord):
            self.board[coord.row][coord.col] = unit

    def remove_dead(self, coord: Coord):
        """Remove unit at Coord if dead."""
        unit = self.get(coord)
        if unit is not None and not unit.is_alive():
            self.set(coord,None)
            if unit.type == UnitType.AI:
                if unit.player == Player.Attacker:
                    self._attacker_has_ai = False
                else:
                    self._defender_has_ai = False

    def mod_health(self, coord : Coord, health_delta : int):
        """Modify health of unit at Coord (positive or negative delta)."""
        target = self.get(coord)
        if target is not None:
            target.mod_health(health_delta)
            self.remove_dead(coord)

    def is_valid_move(self, coords : CoordPair) -> bool:
        """Validate a move expressed as a CoordPair. TODO: WRITE MISSING CODE!!!"""
        if not self.is_valid_coord(coords.src) or not self.is_valid_coord(coords.dst):
            return False

        # Check if move is to an adjacent cell
        if coords.dst != coords.src and coords.dst not in coords.src.iter_adjacent():
            return False
        
        unit = self.get(coords.src)
        if unit is None or unit.player != self.next_player:
            return False
        
        dstunit = self.get(coords.dst)

        #Check if an AI, a Firewall or a Program 
        if unit.type.value == 0 or unit.type.value == 3 or unit.type.value == 4:
            # Check if the move is valid for the specific units
            if unit.player == Player.Attacker:
                # The attacker’s AI, Firewall and Program can only move up or left.
                if coords.dst.row == coords.src.row+1 or coords.dst.col == coords.src.col+1:
                    # If engaged in combat, should still be able to attack and repair.
                    if dstunit is not None and dstunit.player == Player.Defender:
                        return True
                    return False
            else:
                # The defender’s AI, Firewall and Program can only move down or right.
                if coords.dst.row == coords.src.row-1 or coords.dst.col == coords.src.col-1:
                    # If engaged in combat, should still be able to attack and repair.
                    if dstunit is not None and dstunit.player == Player.Attacker:
                        return True
                    return False
            
            # Check if wants to move but is engaged in combat
            if self.get(coords.dst) == None:
                for coord in coords.src.iter_adjacent():
                    if self.get(coord) is not None and self.get(coord).player != self.next_player:
                        return False
                    
        return True

    def perform_move(self, coords : CoordPair) -> Tuple[bool,str]:
        """Validate and perform a move expressed as a CoordPair. TODO: WRITE MISSING CODE!!!"""
        if self.is_valid_move(coords):
            #self destruct
            unit = self.get(coords.src)
            target = self.get(coords.dst)
            if coords.src == coords.dst:
                area = coords.src.iter_range(1)
                for units in area:
                    if coords.src == units:
                        continue
                    temp = self.get(units)
                    if temp == None:
                        continue
                    temp.mod_health(-2)

                    self.remove_dead(units)
                unit.mod_health(-9)
                self.remove_dead(coords.src)
                return (True, coords.to_string())
            else:
                #standard movement or interaction
                if target == None:
                    self.set(coords.dst,self.get(coords.src))
                    self.set(coords.src,None)
                    return (True, coords.to_string())
                elif target.player == unit.player:
                    if unit.repair_amount(target) == 0 or target.health == 9:
                        return (False, "invalid move")
                    target.mod_health(unit.repair_amount(target))
                    return (True, coords.to_string())
                else:
                    #if combat, they damage each other
                    target.mod_health(-(unit.damage_amount(target)))
                    unit.mod_health(-(target.damage_amount(unit)))
                    #redundant if not target.is_alive():
                    self.remove_dead(coords.dst)
                    #redundant if not unit.is_alive():
                    self.remove_dead(coords.src)
                    return (True, coords.to_string())

        return (False,"invalid move")

    def next_turn(self):
        """Transitions game to the next turn."""
        self.next_player = self.next_player.next()
        self.turns_played += 1

    def get_output(self) -> str:
        output = ""
        output += f"Next player: {self.next_player.name}\n"
        output += f"Turns played: {self.turns_played}\n"

        return output

    def get_board(self) -> str:
        """Pretty text representation of the game."""
        dim = self.options.dim
        output = ""
        coord = Coord()
        output += "\n   "
        for col in range(dim):
            coord.col = col
            label = coord.col_string()
            output += f"{label:^3} "
        output += "\n"
        for row in range(dim):
            coord.row = row
            label = coord.row_string()
            output += f"{label}: "
            for col in range(dim):
                coord.col = col
                unit = self.get(coord)
                if unit is None:
                    output += " .  "
                else:
                    output += f"{str(unit):^3} "
            output += "\n"
        return output

    def __str__(self) -> str:
        """Default string representation of a game."""
        return self.get_output() + self.get_board()
    
    def is_valid_coord(self, coord: Coord) -> bool:
        """Check if a Coord is valid within out board dimensions."""
        dim = self.options.dim
        if coord.row < 0 or coord.row >= dim or coord.col < 0 or coord.col >= dim:
            return False
        return True

    def read_move(self) -> CoordPair:
        """Read a move from keyboard and return as a CoordPair."""
        while True:
            s = input(F'Player {self.next_player.name}, enter your move: ')
            coords = CoordPair.from_string(s)
            if coords is not None and self.is_valid_coord(coords.src) and self.is_valid_coord(coords.dst):
                return coords
            else:
                print('Invalid coordinates! Try again.')
    
    def human_turn(self):
        """Human player plays a move (or get via broker)."""
        if self.options.broker is not None:
            print("Getting next move with auto-retry from game broker...")
            while True:
                mv = self.get_move_from_broker()
                if mv is not None:
                    (success,result) = self.perform_move(mv)
                    print(f"Broker {self.next_player.name}: ",end='')
                    print(result)
                    if success:
                        self.next_turn()
                        break
                sleep(0.1)
        else:
            while True:
                mv = self.read_move()
                (success,result) = self.perform_move(mv)
                if success:
                    logfile.write("\n")
                    logfile.write(f"Turn #{self.turns_played}: \n")
                    logfile.write(f"Player {self.next_player.name}: ")
                    print(f"Player {self.next_player.name}: ",end='')
                    logfile.write(result + "\n")
                    print(result + "\n")

                    logfile.write(self.get_board() + "\n\n")
                    self.next_turn()
                    break
                else:
                    print("The move is not valid! Try again.")

    def computer_turn(self) -> CoordPair | None:
        """Computer plays a move."""
        self.h_player = self.next_player
        mv = self.suggest_move()
        if mv is not None:
            (success,result) = self.perform_move(mv)
            if success:
                logfile.write("\n")
                logfile.write(f"Turn #{self.turns_played}: \n")
                logfile.write(f"Computer {self.next_player.name}: ")
                print(f"Computer {self.next_player.name}: ",end='')
                logfile.write(result + "\n")
                print(result + "\n")

                logfile.write(self.get_board() + "\n\n")
                self.next_turn()
        return mv

    def player_units(self, player: Player) -> Iterable[Tuple[Coord,Unit]]:
        """Iterates over all units belonging to a player."""
        for coord in CoordPair.from_dim(self.options.dim).iter_rectangle():
            unit = self.get(coord)
            if unit is not None and unit.player == player:
                yield (coord,unit)

    def is_finished(self) -> bool:
        """Check if the game is over."""
        return self.has_winner() is not None

    def has_winner(self) -> Player | None:
        """Check if the game is over and returns winner"""
        if self.options.max_turns is not None and self.turns_played >= self.options.max_turns:
            return Player.Defender
        elif self._attacker_has_ai:
            if self._defender_has_ai:
                return None
            else:
                return Player.Attacker    
        elif self._defender_has_ai:
            return Player.Defender

    def move_candidates(self) -> Iterable[CoordPair]:
        """Generate valid move candidates for the next player."""
        move = CoordPair()
        for (src,_) in self.player_units(self.next_player):
            move.src = src
            for dst in src.iter_adjacent():
                move.dst = dst
                if self.is_valid_move(move):
                    yield move.clone()
            move.dst = src
            yield move.clone()

    def random_move(self) -> Tuple[int, CoordPair | None, float]:
        """Returns a random move."""
        move_candidates = list(self.move_candidates())
        random.shuffle(move_candidates)
        if len(move_candidates) > 0:
            return (0, move_candidates[0], 1)
        else:
            return (0, None, 0)
        

    def minimax_alpha_beta(self, game, depth, alpha, beta, maximizing_player):
        is_root_node = depth == self.options.max_depth  # Check if this is the root node
        is_leaf_node = depth == 0 or game.is_finished()  # Check if this is a leaf node

        # Count non-root nodes
        if not is_root_node:
            self.stats.non_root_nodes += 1

        # Count non-leaf nodes
        if not is_leaf_node:
            self.stats.non_leaf_nodes += 1

        # Existing code for leaf node evaluation
        if is_leaf_node:
            if self.options.heuristic_type == "e0":
                self.stats.evaluations_per_depth[self.options.max_depth - depth] = self.stats.evaluations_per_depth.get(self.options.max_depth - depth, 0) + 1
                return game.heuristic_e0()
            if self.options.heuristic_type == "e1":
                self.stats.evaluations_per_depth[self.options.max_depth - depth] = self.stats.evaluations_per_depth.get(self.options.max_depth - depth, 0) + 1
                return game.heuristic_e1()
            if self.options.heuristic_type == "e2":
                self.stats.evaluations_per_depth[self.options.max_depth - depth] = self.stats.evaluations_per_depth.get(self.options.max_depth - depth, 0) + 1
<<<<<<< HEAD
                return game.heuristic_e2()

=======
                return game.heuristic_e2(), depth
        
>>>>>>> ef985f07
        if maximizing_player:
            v = float('-inf')
            
            for move in game.move_candidates():
                child_game = game.clone()
                (success, result) = child_game.perform_move(move)
                if not success:
                    continue
                child_game.next_turn()
                eval_value = self.minimax_alpha_beta(child_game, depth - 1, alpha, beta, False)     
                v = max(v, eval_value)
                alpha = max(alpha, v)
                if beta <= alpha:
                    break  # Beta cut-off
            return v
        else:
            v = float('inf')
            
            for move in game.move_candidates():
                child_game = game.clone()
                (success, result) = child_game.perform_move(move)
                if not success:
                    continue
                child_game.next_turn()
                eval_value = self.minimax_alpha_beta(child_game, depth - 1, alpha, beta, True)
                v = min(v, eval_value)
                beta = min(beta, v)
                if beta <= alpha:
                    break  # Alpha cut-off
            return v

    def get_best_move(self, depth):
        best_move = None
        max_eval = float('-inf')

        stop_search = threading.Event()  # Event to signal the thread to stop

        def worker():
            nonlocal best_move, max_eval
            total_depth = 0
            total_nodes = 0
            
            for move in self.move_candidates():
                # Check if we should stop searching due to time limit
                if stop_search.is_set():
                    # Can remove this output in the future, but just to show it does respect time limit
                    print(f"Time limit of {self.options.max_time} seconds reached! Returning current values.")
                    break

                child_game = self.clone()
                (success, result) = child_game.perform_move(move)
                if not success:
                    continue
                child_game.next_turn()
                v = self.minimax_alpha_beta(child_game, depth - 1, float('-inf'), float('inf'), False)
                
                if v > max_eval:
                    max_eval = v
                    best_move = move
                    
        thread = threading.Thread(target=worker)
        thread.start()
        thread.join(timeout=(self.options.max_time - 1)) # - 1 second for time for the rest of the turn logic to be performed

        if thread.is_alive():
            stop_search.set()  # Signal the thread to stop searching
            thread.join()  # Wait for the thread to actually finish

        return max_eval, best_move  

    def suggest_move(self) -> CoordPair | None:
        """Suggest the next move using minimax alpha beta. TODO: REPLACE RANDOM_MOVE WITH PROPER GAME LOGIC!!!"""
        start_time = datetime.now()
        
        try:
            (score, move) = self.get_best_move(self.options.max_depth)
        except TimeLimitExceededException:
            pass
        elapsed_seconds = (datetime.now() - start_time).total_seconds()
        self.stats.total_seconds += elapsed_seconds
        print(f"Heuristic score: {score}")
        logfile.write(f"Heuristic score: {score}\n")
        total_evals = sum(self.stats.evaluations_per_depth.values())
        print(f"Cumulative evaluations: {total_evals}")
<<<<<<< HEAD
        logfile.write(f"Cumulative evaluations: {total_evals}\n")
        #Average branching factor 
        total_depths = len(self.stats.evaluations_per_depth)
        if self.stats.non_leaf_nodes > 0:
            average_branching_factor = self.stats.non_root_nodes/self.stats.non_leaf_nodes if total_depths else 0
        else: 
            average_branching_factor = 0
=======
>>>>>>> ef985f07
        print(f"Average branching factor: {average_branching_factor:0.1f}")
        logfile.write(f"Average branching factor: {average_branching_factor:0.1f}\n")
        self.stats.non_leaf_nodes = 0
        self.stats.non_root_nodes = 0
        print(f"Evals per depth: ",end='')
        logfile.write(f"Evals per depth: ")
        for k in sorted(self.stats.evaluations_per_depth.keys()):
            print(f"{k}:{self.stats.evaluations_per_depth[k]} ",end='')
            logfile.write(f"{k}:{self.stats.evaluations_per_depth[k]} ")
        print()
        logfile.write("\n")
        print(f"Cumulative evals per depth: ",end='')
        logfile.write(f"Cumulative evals per depth: ")
        for k in sorted(self.stats.evaluations_per_depth.keys()):
            print(f"{k}:{(self.stats.evaluations_per_depth[k]/total_evals)*100:0.1f}% ",end='')
            logfile.write(f"{k}:{(self.stats.evaluations_per_depth[k]/total_evals)*100:0.1f}% ")
        print()
        logfile.write("\n")
        if self.stats.total_seconds > 0:
            print(f"Eval perf.: {total_evals/self.stats.total_seconds/1000:0.1f}k/s")
            logfile.write(f"Eval perf.: {total_evals/self.stats.total_seconds/1000:0.1f}k/s")
        logfile.write("\n")
        print(f"Elapsed time: {elapsed_seconds:0.1f}s")
        logfile.write(f"Elapsed time: {elapsed_seconds:0.1f}s\n")
        return move

    def post_move_to_broker(self, move: CoordPair):
        """Send a move to the game broker."""
        if self.options.broker is None:
            return
        data = {
            "from": {"row": move.src.row, "col": move.src.col},
            "to": {"row": move.dst.row, "col": move.dst.col},
            "turn": self.turns_played
        }
        try:
            r = requests.post(self.options.broker, json=data)
            if r.status_code == 200 and r.json()['success'] and r.json()['data'] == data:
                # print(f"Sent move to broker: {move}")
                pass
            else:
                print(f"Broker error: status code: {r.status_code}, response: {r.json()}")
        except Exception as error:
            print(f"Broker error: {error}")

    def get_move_from_broker(self) -> CoordPair | None:
        """Get a move from the game broker."""
        if self.options.broker is None:
            return None
        headers = {'Accept': 'application/json'}
        try:
            r = requests.get(self.options.broker, headers=headers)
            if r.status_code == 200 and r.json()['success']:
                data = r.json()['data']
                if data is not None:
                    if data['turn'] == self.turns_played+1:
                        move = CoordPair(
                            Coord(data['from']['row'],data['from']['col']),
                            Coord(data['to']['row'],data['to']['col'])
                        )
                        print(f"Got move from broker: {move}")
                        return move
                    else:
                        # print("Got broker data for wrong turn.")
                        # print(f"Wanted {self.turns_played+1}, got {data['turn']}")
                        pass
                else:
                    # print("Got no data from broker")
                    pass
            else:
                print(f"Broker error: status code: {r.status_code}, response: {r.json()}")
        except Exception as error:
            print(f"Broker error: {error}")
        return None
    
    def heuristic_e2(self) -> int:
        player1_score = 0
        player2_score = 0
        
        WIN_SCORE = 999999  # A very high score for winning
        LOSS_SCORE = -999999  # A very high negative score for losing
        MOVE_TOWARDS_AI_WEIGHT = 6000
        HEALTH_FACTOR = 100  # Adjust as needed to increase/decrease the influence of health
        AI_HEALTH_WEIGHT = 2000 # High factor for AI health so that units are motivated to go for AI.
        
        ai_location_opponent = None
        ai_location_self = None
        
        # Check opponent's AI
        for (coord, unit) in self.player_units(Player.Defender if self.h_player == Player.Attacker else Player.Attacker):
            if unit.type.name == "AI":
                ai_location_opponent = coord
                player2_score += unit.health * AI_HEALTH_WEIGHT  
                break
        
        # Check own AI
        for (coord, unit) in self.player_units(self.h_player):
            if unit.type.name == "AI":
                ai_location_self = coord
                player1_score += unit.health * AI_HEALTH_WEIGHT
                break

        # If the opponent's AI is not found, it means the current player (AI) has won
        if not ai_location_opponent:
            return WIN_SCORE
        
        # If the AI's own unit is not on the board, it means the AI has lost
        if not ai_location_self:
            return LOSS_SCORE

        # For the current player
        for (coord, unit) in self.player_units(self.h_player):
            # Incentive to move closer to the opponent's AI
            distance_to_ai = abs(coord.row - ai_location_opponent.row) + abs(coord.col - ai_location_opponent.col)
            if distance_to_ai == 0:
                player1_score += MOVE_TOWARDS_AI_WEIGHT
            else:
                player1_score += MOVE_TOWARDS_AI_WEIGHT / distance_to_ai

            # Health consideration
            if unit.type.name != "AI":
                player1_score += unit.health * HEALTH_FACTOR

        # For the opposing player (similar considerations but for the opponent)
        for (coord, unit) in self.player_units(Player.Defender if self.h_player == Player.Attacker else Player.Attacker):
            distance_to_ai = abs(coord.row - ai_location_self.row) + abs(coord.col - ai_location_self.col)
            if distance_to_ai == 0:
                player2_score += MOVE_TOWARDS_AI_WEIGHT  # Give maximum score if the unit is already on the AI's position
            else:
                player2_score += MOVE_TOWARDS_AI_WEIGHT / distance_to_ai

            if unit.type.name != "AI":
                player2_score += unit.health * HEALTH_FACTOR

        return int(player1_score - player2_score)


    def heuristic_e1(self) -> int:
        # Initialize the scores for both players
        player1_score = player2_score = 0

        # Define weights for each unit type
        weights = {
            'Virus': 3,
            'Tech': 3,
            'Firewall': 3,
            'Program': 3,
            'AI': 9999
        }

        for (coord, unit) in self.player_units(self.h_player):
            if unit is not None:
                unit_type = unit.type.name
                # Add the unit's health to its corresponding unit type score in HealthScore
                # Add the unit's health to its player's score
                player1_score += weights[unit_type] * unit.health

        for (coord, unit) in self.player_units(Player.Defender if self.h_player == Player.Attacker else Player.Attacker):
            if unit is not None:
                unit_type = unit.type.name
                # Add the unit's health to its corresponding unit type score in HealthScore
                # Add the unit's health to its player's score
                player2_score += weights[unit_type] * unit.health

        # Calculate the final score
        return player1_score - player2_score

    
    def heuristic_e0(self) -> int:
        # Initialize the scores for both players
        player1_score = player2_score = 0

        # Determine who 

        unitCount = {
            'Virus': 0,
            'Tech': 0,
            'Firewall': 0,
            'Program': 0,
            'AI': 0
        }

        # Get the number of each unit type for Player 1 (performing move)
        for (coord, unit) in self.player_units(self.h_player):
            # Add the unit's count to its corresponding unit type score in unitCount
            unitCount[unit.type.name] += 1
        
        for unitType in unitCount:
            player1_score += weights[unitType] * unitCount[unitType]
        
        # Reset unitCount
        unitCount = {
            'Virus': 0,
            'Tech': 0,
            'Firewall': 0,
            'Program': 0,
            'AI': 0
        }

        # Get the number of each unit type for Player 2 (not performing move)
        for (coord, unit) in self.player_units(Player.Defender if self.h_player == Player.Attacker else Player.Attacker):
            # Add the unit's count to its corresponding unit type score in unitCount
            unitCount[unit.type.name] += 1
        
        for unitType in unitCount:
            player2_score += weights[unitType] * unitCount[unitType]

        return player1_score - player2_score

##############################################################################################################

def main():
    # parse command line arguments
    parser = argparse.ArgumentParser(
        prog='ai_wargame',
        formatter_class=argparse.ArgumentDefaultsHelpFormatter)
    parser.add_argument('--max_depth', type=int, help='maximum search depth')
    parser.add_argument('--max_time', type=float, help='maximum search time')
    parser.add_argument('--max_moves', type=float, help='maximum moves per game')
    parser.add_argument('--game_type', type=str, default="attacker", help='game type: auto|attacker|defender|manual')
    parser.add_argument('--alpha_beta', type=bool, help='if a player is an AI, whether alpha-beta is on or off')
    parser.add_argument('--heuristic_type', type=str, help='heuristic type: e0|e1|e2')
    parser.add_argument('--broker', type=str, help='play via a game broker')
    args = parser.parse_args()

    logfileName = f"gameTrace-{args.alpha_beta}-{args.max_time}-{int(args.max_moves)}.txt"
    counter = 0
    while os.path.exists(logfileName):
        logfileName = f"gameTrace-{args.alpha_beta}-{args.max_time}-{int(args.max_moves)}-{counter}.txt"
        counter += 1

    logfile.write(f"1. The game parameters:\n\ta. Timeout (in s): {args.max_time}\n\tb. Max number of turns: {args.max_moves}\n",)

    
    # parse the game type
    if args.game_type == "attacker":
        game_type = GameType.AttackerVsComp
        logfile.write(f"\tc. Play mode: Attacker (Human) vs Defender (AI)\n")
    elif args.game_type == "defender":
        game_type = GameType.CompVsDefender
        logfile.write(f"\tc. Play mode: Attacker (AI) vs Defender (Human)\n")
    elif args.game_type == "manual":
        game_type = GameType.AttackerVsDefender
        logfile.write(f"\tc. Play mode: Attacker (Human) vs Defender (Human)\n")
    else:
        game_type = GameType.CompVsComp
        logfile.write(f"\tc. Play mode: Attacker (AI) vs Defender (AI)\n")

    if not args.game_type == "manual":
        logfile.write(f"\td. Alpha-Beta is:")
        logfile.write(f" {'ON' if args.alpha_beta else 'OFF'}\n")
        logfile.write(f"\te. Heuristic: {args.heuristic_type}\n",)

    # set up game options
    options = Options(game_type=game_type)

    # override class defaults via command line options
    if args.max_depth is not None:
        options.max_depth = args.max_depth
    if args.max_time is not None:
        options.max_time = args.max_time
    if args.broker is not None:
        options.broker = args.broker
    if args.heuristic_type is not None:
        options.heuristic_type = args.heuristic_type
    if args.max_moves is not None:
        options.max_turns = int(args.max_moves)
    if args.alpha_beta is not None:
        options.alpha_beta = args.alpha_beta

    # create a new game
    game = Game(options=options)

    logfile.write(f"\n2. Initialtial game board:\n{game.get_board()}\n3. Gameplay trace:\n\n")

    # the main game loop
    try:
        while True:
            print()
            print(game)
            winner = game.has_winner()
            if game.turns_played == game.options.max_turns:
                print(f"Tie, max number of turns played! {game.turns_played}/{game.options.max_turns}")
                logfile.write(f"Tie, max number of turns played! {game.turns_played}/{game.options.max_turns}")
                logfile.close()
                os.rename('templog.txt', logfileName)
                break
            if winner is not None:
                print(f"{winner.name} wins in {game.turns_played} turns!")
                logfile.write(f"{winner.name} wins in {game.turns_played} turns!\n")
                logfile.close()
                os.rename('templog.txt', logfileName)
                break
            if game.options.game_type == GameType.AttackerVsDefender:
                game.human_turn()
            elif game.options.game_type == GameType.AttackerVsComp and game.next_player == Player.Attacker:
                game.human_turn()
            elif game.options.game_type == GameType.CompVsDefender and game.next_player == Player.Defender:
                game.human_turn()
            else:
                player = game.next_player
                move = game.computer_turn()
                if move is not None:
                    game.post_move_to_broker(move)
                else:
                    print("Computer doesn't know what to do!!!")
                    logfile.close()
                    os.rename('templog.txt', logfileName)
                    exit(1)
    except KeyboardInterrupt:
        print("Game interrupted by user.")
        logfile.write("Game interrupted by user.\n")
        logfile.close()
        os.rename('templog.txt', logfileName)
##############################################################################################################

if __name__ == '__main__':
    main()
<|MERGE_RESOLUTION|>--- conflicted
+++ resolved
@@ -594,13 +594,8 @@
                 return game.heuristic_e1()
             if self.options.heuristic_type == "e2":
                 self.stats.evaluations_per_depth[self.options.max_depth - depth] = self.stats.evaluations_per_depth.get(self.options.max_depth - depth, 0) + 1
-<<<<<<< HEAD
                 return game.heuristic_e2()
 
-=======
-                return game.heuristic_e2(), depth
-        
->>>>>>> ef985f07
         if maximizing_player:
             v = float('-inf')
             
@@ -685,7 +680,6 @@
         logfile.write(f"Heuristic score: {score}\n")
         total_evals = sum(self.stats.evaluations_per_depth.values())
         print(f"Cumulative evaluations: {total_evals}")
-<<<<<<< HEAD
         logfile.write(f"Cumulative evaluations: {total_evals}\n")
         #Average branching factor 
         total_depths = len(self.stats.evaluations_per_depth)
@@ -693,8 +687,6 @@
             average_branching_factor = self.stats.non_root_nodes/self.stats.non_leaf_nodes if total_depths else 0
         else: 
             average_branching_factor = 0
-=======
->>>>>>> ef985f07
         print(f"Average branching factor: {average_branching_factor:0.1f}")
         logfile.write(f"Average branching factor: {average_branching_factor:0.1f}\n")
         self.stats.non_leaf_nodes = 0
